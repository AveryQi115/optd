#![allow(clippy::new_without_default)]

use std::{collections::HashMap, sync::Arc};

use anyhow::Result;
use cost::{
    adaptive_cost::DataFusionAdaptiveCostModel, base_cost::DataFusionBaseTableStats,
    AdaptiveCostModel, BaseTableStats, RuntimeAdaptionStorage, DEFAULT_DECAY,
};
use optd_core::{
    cascades::{CascadesOptimizer, GroupId, OptimizerProperties},
    rel_node::RelNodeMetaMap,
    rules::RuleWrapper,
};

use plan_nodes::{OptRelNodeRef, OptRelNodeTyp};
use properties::{
    column_ref::ColumnRefPropertyBuilder,
    schema::{Catalog, SchemaPropertyBuilder},
};
use rules::{
    EliminateDuplicatedAggExprRule, EliminateDuplicatedSortExprRule, EliminateFilterRule,
<<<<<<< HEAD
    EliminateJoinRule, EliminateLimitRule, FilterPushdownRule, HashJoinRule, JoinAssocRule,
    JoinCommuteRule, PhysicalConversionRule, ProjectionPullUpJoin, SimplifyFilterRule,
=======
    EliminateJoinRule, EliminateLimitRule, HashJoinRule, JoinAssocRule, JoinCommuteRule,
    PhysicalConversionRule, ProjectionPullUpJoin, SimplifyFilterRule, SimplifyJoinCondRule,
>>>>>>> 204758ee
};

pub use optd_core::rel_node::Value;

pub mod cost;
mod explain;
pub mod plan_nodes;
pub mod properties;
pub mod rules;
#[cfg(test)]
mod testing;

pub struct DatafusionOptimizer {
    optimizer: CascadesOptimizer<OptRelNodeTyp>,
    pub runtime_statistics: RuntimeAdaptionStorage,
    enable_adaptive: bool,
}

impl DatafusionOptimizer {
    pub fn enable_adaptive(&mut self, enable: bool) {
        self.enable_adaptive = enable;
    }

    pub fn adaptive_enabled(&self) -> bool {
        self.enable_adaptive
    }

    pub fn optd_optimizer(&self) -> &CascadesOptimizer<OptRelNodeTyp> {
        &self.optimizer
    }

    pub fn optd_optimizer_mut(&mut self) -> &mut CascadesOptimizer<OptRelNodeTyp> {
        &mut self.optimizer
    }

    pub fn default_rules() -> Vec<Arc<RuleWrapper<OptRelNodeTyp, CascadesOptimizer<OptRelNodeTyp>>>>
    {
        let rules = PhysicalConversionRule::all_conversions();
        let mut rule_wrappers = vec![
            RuleWrapper::new_heuristic(Arc::new(SimplifyFilterRule::new())),
<<<<<<< HEAD
            RuleWrapper::new_heuristic(Arc::new(FilterPushdownRule::new())),
=======
            RuleWrapper::new_heuristic(Arc::new(SimplifyJoinCondRule::new())),
>>>>>>> 204758ee
            RuleWrapper::new_heuristic(Arc::new(EliminateFilterRule::new())),
            RuleWrapper::new_heuristic(Arc::new(EliminateJoinRule::new())),
            RuleWrapper::new_heuristic(Arc::new(EliminateLimitRule::new())),
            RuleWrapper::new_heuristic(Arc::new(EliminateDuplicatedSortExprRule::new())),
            RuleWrapper::new_heuristic(Arc::new(EliminateDuplicatedAggExprRule::new())),
        ];
        for rule in rules {
            rule_wrappers.push(RuleWrapper::new_cascades(rule));
        }
        rule_wrappers.push(RuleWrapper::new_cascades(Arc::new(HashJoinRule::new()))); // 17
        rule_wrappers.push(RuleWrapper::new_cascades(Arc::new(JoinCommuteRule::new()))); // 18
        rule_wrappers.push(RuleWrapper::new_cascades(Arc::new(JoinAssocRule::new())));
        rule_wrappers.push(RuleWrapper::new_cascades(Arc::new(
            ProjectionPullUpJoin::new(),
        )));

        rule_wrappers
    }

    /// Create an optimizer with partial explore (otherwise it's too slow).
    pub fn new_physical(
        catalog: Arc<dyn Catalog>,
        stats: DataFusionBaseTableStats,
        enable_adaptive: bool,
    ) -> Self {
        let rules = Self::default_rules();
        let cost_model = AdaptiveCostModel::new(DEFAULT_DECAY, stats);
        Self {
            runtime_statistics: cost_model.get_runtime_map(),
            optimizer: CascadesOptimizer::new_with_prop(
                rules,
                Box::new(cost_model),
                vec![
                    Box::new(SchemaPropertyBuilder::new(catalog.clone())),
                    Box::new(ColumnRefPropertyBuilder::new(catalog)),
                ],
                OptimizerProperties {
                    partial_explore_iter: Some(1 << 20),
                    partial_explore_space: Some(1 << 10),
                },
            ),
            enable_adaptive,
        }
    }

    /// The optimizer settings for three-join demo as a perfect optimizer.
    pub fn new_alternative_physical_for_demo(catalog: Arc<dyn Catalog>) -> Self {
        let rules = PhysicalConversionRule::all_conversions();
        let mut rule_wrappers = Vec::new();
        for rule in rules {
            rule_wrappers.push(RuleWrapper::new_cascades(rule));
        }
        rule_wrappers.push(RuleWrapper::new_cascades(Arc::new(HashJoinRule::new())));
        rule_wrappers.insert(
            0,
            RuleWrapper::new_cascades(Arc::new(JoinCommuteRule::new())),
        );
        rule_wrappers.insert(1, RuleWrapper::new_cascades(Arc::new(JoinAssocRule::new())));
        rule_wrappers.insert(
            2,
            RuleWrapper::new_cascades(Arc::new(ProjectionPullUpJoin::new())),
        );
        rule_wrappers.insert(
            3,
            RuleWrapper::new_heuristic(Arc::new(EliminateFilterRule::new())),
        );

        let cost_model = DataFusionAdaptiveCostModel::new(1000, BaseTableStats::default()); // very large decay
        let runtime_statistics = cost_model.get_runtime_map();
        let optimizer = CascadesOptimizer::new(
            rule_wrappers,
            Box::new(cost_model),
            vec![
                Box::new(SchemaPropertyBuilder::new(catalog.clone())),
                Box::new(ColumnRefPropertyBuilder::new(catalog)),
            ],
        );
        Self {
            runtime_statistics,
            optimizer,
            enable_adaptive: true,
        }
    }

    pub fn optimize(
        &mut self,
        root_rel: OptRelNodeRef,
    ) -> Result<(GroupId, OptRelNodeRef, RelNodeMetaMap)> {
        if self.enable_adaptive {
            self.runtime_statistics.lock().unwrap().iter_cnt += 1;
            self.optimizer.step_clear_winner();
        } else {
            self.optimizer.step_clear();
        }

        let group_id = self.optimizer.step_optimize_rel(root_rel)?;

        let mut meta = Some(HashMap::new());
        let optimized_rel = self.optimizer.step_get_optimize_rel(group_id, &mut meta)?;

        Ok((group_id, optimized_rel, meta.unwrap()))
    }

    pub fn dump(&self, group_id: Option<GroupId>) {
        self.optimizer.dump(group_id)
    }
}<|MERGE_RESOLUTION|>--- conflicted
+++ resolved
@@ -20,13 +20,9 @@
 };
 use rules::{
     EliminateDuplicatedAggExprRule, EliminateDuplicatedSortExprRule, EliminateFilterRule,
-<<<<<<< HEAD
     EliminateJoinRule, EliminateLimitRule, FilterPushdownRule, HashJoinRule, JoinAssocRule,
     JoinCommuteRule, PhysicalConversionRule, ProjectionPullUpJoin, SimplifyFilterRule,
-=======
-    EliminateJoinRule, EliminateLimitRule, HashJoinRule, JoinAssocRule, JoinCommuteRule,
-    PhysicalConversionRule, ProjectionPullUpJoin, SimplifyFilterRule, SimplifyJoinCondRule,
->>>>>>> 204758ee
+    SimplifyJoinCondRule,
 };
 
 pub use optd_core::rel_node::Value;
@@ -67,11 +63,8 @@
         let rules = PhysicalConversionRule::all_conversions();
         let mut rule_wrappers = vec![
             RuleWrapper::new_heuristic(Arc::new(SimplifyFilterRule::new())),
-<<<<<<< HEAD
             RuleWrapper::new_heuristic(Arc::new(FilterPushdownRule::new())),
-=======
             RuleWrapper::new_heuristic(Arc::new(SimplifyJoinCondRule::new())),
->>>>>>> 204758ee
             RuleWrapper::new_heuristic(Arc::new(EliminateFilterRule::new())),
             RuleWrapper::new_heuristic(Arc::new(EliminateJoinRule::new())),
             RuleWrapper::new_heuristic(Arc::new(EliminateLimitRule::new())),
